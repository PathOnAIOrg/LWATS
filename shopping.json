[
    {
        "name": "mage-cache-storage",
        "value": "{}",
        "domain": "128.105.145.205",
        "path": "/",
        "expires": 1775110732,
        "httpOnly": false,
        "secure": false,
        "sameSite": "Lax"
    },
    {
        "name": "mage-cache-storage-section-invalidation",
        "value": "{}",
        "domain": "128.105.145.205",
        "path": "/",
        "expires": 1775110732,
        "httpOnly": false,
        "secure": false,
        "sameSite": "Lax"
    },
    {
        "name": "mage-messages",
        "value": "",
        "domain": "128.105.145.205",
        "path": "/",
        "expires": 1775613469,
        "httpOnly": false,
        "secure": false,
        "sameSite": "Strict"
    },
    {
        "name": "recently_viewed_product",
        "value": "{}",
        "domain": "128.105.145.205",
        "path": "/",
        "expires": 1775110732,
        "httpOnly": false,
        "secure": false,
        "sameSite": "Lax"
    },
    {
        "name": "recently_viewed_product_previous",
        "value": "{}",
        "domain": "128.105.145.205",
        "path": "/",
        "expires": 1775110732,
        "httpOnly": false,
        "secure": false,
        "sameSite": "Lax"
    },
    {
        "name": "recently_compared_product",
        "value": "{}",
        "domain": "128.105.145.205",
        "path": "/",
        "expires": 1775110732,
        "httpOnly": false,
        "secure": false,
        "sameSite": "Lax"
    },
    {
        "name": "recently_compared_product_previous",
        "value": "{}",
        "domain": "128.105.145.205",
        "path": "/",
        "expires": 1775110732,
        "httpOnly": false,
        "secure": false,
        "sameSite": "Lax"
    },
    {
        "name": "product_data_storage",
        "value": "{}",
        "domain": "128.105.145.205",
        "path": "/",
        "expires": 1775110732,
        "httpOnly": false,
        "secure": false,
        "sameSite": "Lax"
    },
    {
        "name": "private_content_version",
        "value": "a4d055dfc69e1c354e896968254663a8",
        "domain": "128.105.145.205",
        "path": "/",
        "expires": 1778637467.360905,
        "httpOnly": false,
        "secure": false,
        "sameSite": "Lax"
    },
    {
        "name": "PHPSESSID",
        "value": "8f121d3b635ce1d4145ab628c7a06ec7",
        "domain": "128.105.145.205",
        "path": "/",
        "expires": 1775782615.117066,
        "httpOnly": true,
        "secure": false,
        "sameSite": "Lax"
    },
    {
        "name": "form_key",
        "value": "Y3LW5VGbp91dXRjF",
        "domain": "128.105.145.205",
        "path": "/",
        "expires": 1775782615.117207,
        "httpOnly": false,
        "secure": false,
        "sameSite": "Lax"
    },
    {
        "name": "mage-cache-sessid",
        "value": "true",
        "domain": "128.105.145.205",
        "path": "/",
        "expires": 1775613469,
        "httpOnly": false,
        "secure": false,
        "sameSite": "Lax"
    },
    {
        "name": "section_data_ids",
        "value": "{%22messages%22:1744077470%2C%22customer%22:1744077470%2C%22compare-products%22:1744077470%2C%22last-ordered-items%22:1744077470%2C%22cart%22:1744077470%2C%22directory-data%22:1744077470%2C%22captcha%22:1744077470%2C%22instant-purchase%22:1744077470%2C%22loggedAsCustomer%22:1744077470%2C%22persistent%22:1744077470%2C%22review%22:1744077470%2C%22wishlist%22:1744077470%2C%22recently_viewed_product%22:1744077470%2C%22recently_compared_product%22:1744077470%2C%22product_data_storage%22:1744077470%2C%22paypal-billing-agreement%22:1744077470}",
        "domain": "128.105.145.205",
        "path": "/",
        "expires": 1775613469,
        "httpOnly": false,
        "secure": false,
        "sameSite": "Lax"
    },
    {
        "name": "mage-cache-storage",
        "value": "{}",
        "domain": "xwebarena.pathonai.org",
        "path": "/",
        "expires": 1775782605,
        "httpOnly": false,
        "secure": false,
        "sameSite": "Lax"
    },
    {
        "name": "mage-cache-storage-section-invalidation",
        "value": "{}",
        "domain": "xwebarena.pathonai.org",
        "path": "/",
        "expires": 1775782605,
        "httpOnly": false,
        "secure": false,
        "sameSite": "Lax"
    },
    {
        "name": "mage-messages",
        "value": "",
        "domain": "xwebarena.pathonai.org",
        "path": "/",
<<<<<<< HEAD
        "expires": 1778577169,
=======
        "expires": 1778809633,
>>>>>>> d782b58e
        "httpOnly": false,
        "secure": false,
        "sameSite": "Strict"
    },
    {
        "name": "recently_viewed_product",
        "value": "{}",
        "domain": "xwebarena.pathonai.org",
        "path": "/",
        "expires": 1775782605,
        "httpOnly": false,
        "secure": false,
        "sameSite": "Lax"
    },
    {
        "name": "recently_viewed_product_previous",
        "value": "{}",
        "domain": "xwebarena.pathonai.org",
        "path": "/",
        "expires": 1775782605,
        "httpOnly": false,
        "secure": false,
        "sameSite": "Lax"
    },
    {
        "name": "recently_compared_product",
        "value": "{}",
        "domain": "xwebarena.pathonai.org",
        "path": "/",
        "expires": 1775782605,
        "httpOnly": false,
        "secure": false,
        "sameSite": "Lax"
    },
    {
        "name": "recently_compared_product_previous",
        "value": "{}",
        "domain": "xwebarena.pathonai.org",
        "path": "/",
        "expires": 1775782605,
        "httpOnly": false,
        "secure": false,
        "sameSite": "Lax"
    },
    {
        "name": "product_data_storage",
        "value": "{}",
        "domain": "xwebarena.pathonai.org",
        "path": "/",
        "expires": 1775782605,
        "httpOnly": false,
        "secure": false,
        "sameSite": "Lax"
    },
    {
<<<<<<< HEAD
        "name": "private_content_version",
        "value": "a3121e9f958d22918179fc1a9062d3dc",
        "domain": "xwebarena.pathonai.org",
        "path": "/",
        "expires": 1781601167.643087,
=======
        "name": "form_key",
        "value": "AsshCLylKq1RlOLi",
        "domain": "xwebarena.pathonai.org",
        "path": "/",
        "expires": 1747298363,
>>>>>>> d782b58e
        "httpOnly": false,
        "secure": false,
        "sameSite": "Lax"
    },
    {
<<<<<<< HEAD
        "name": "PHPSESSID",
        "value": "bf1209349009a24a46d7f857615523fc",
        "domain": ".xwebarena.pathonai.org",
        "path": "/",
        "expires": 1778577171.287437,
        "httpOnly": true,
=======
        "name": "private_content_version",
        "value": "3ae1b3729ab401dc334903eab0ac4e7f",
        "domain": "xwebarena.pathonai.org",
        "path": "/",
        "expires": 1781833631.369947,
        "httpOnly": false,
>>>>>>> d782b58e
        "secure": false,
        "sameSite": "Lax"
    },
    {
<<<<<<< HEAD
        "name": "X-Magento-Vary",
        "value": "9bf9a599123e6402b85cde67144717a08b817412",
        "domain": "xwebarena.pathonai.org",
        "path": "/",
        "expires": 1778577171.28765,
=======
        "name": "PHPSESSID",
        "value": "c57629866491659f26d869f6869585e0",
        "domain": ".xwebarena.pathonai.org",
        "path": "/",
        "expires": 1778809635.041173,
>>>>>>> d782b58e
        "httpOnly": true,
        "secure": false,
        "sameSite": "Lax"
    },
    {
        "name": "form_key",
<<<<<<< HEAD
        "value": "UjW8Q9XURYVidSyc",
        "domain": "xwebarena.pathonai.org",
        "path": "/",
        "expires": 1747127568,
=======
        "value": "AsshCLylKq1RlOLi",
        "domain": ".xwebarena.pathonai.org",
        "path": "/",
        "expires": 1778809635.041349,
>>>>>>> d782b58e
        "httpOnly": false,
        "secure": false,
        "sameSite": "Lax"
    },
    {
        "name": "mage-cache-sessid",
        "value": "true",
        "domain": "xwebarena.pathonai.org",
        "path": "/",
<<<<<<< HEAD
        "expires": 1778577169,
        "httpOnly": false,
=======
        "expires": 1778809635.041409,
        "httpOnly": true,
>>>>>>> d782b58e
        "secure": false,
        "sameSite": "Lax"
    },
    {
        "name": "form_key",
        "value": "UjW8Q9XURYVidSyc",
        "domain": ".xwebarena.pathonai.org",
        "path": "/",
<<<<<<< HEAD
        "expires": 1778577171.287592,
=======
        "expires": 1778809633,
>>>>>>> d782b58e
        "httpOnly": false,
        "secure": false,
        "sameSite": "Lax"
    },
    {
        "name": "section_data_ids",
<<<<<<< HEAD
        "value": "{%22messages%22:1747041169%2C%22customer%22:1747041169%2C%22compare-products%22:1747041169%2C%22last-ordered-items%22:1747041169%2C%22cart%22:1747041169%2C%22directory-data%22:1747041169%2C%22captcha%22:1747041169%2C%22instant-purchase%22:1747041169%2C%22loggedAsCustomer%22:1747041169%2C%22persistent%22:1747041169%2C%22review%22:1747041169%2C%22wishlist%22:1747041169%2C%22recently_viewed_product%22:1747041169%2C%22recently_compared_product%22:1747041169%2C%22product_data_storage%22:1747041169%2C%22paypal-billing-agreement%22:1747041169}",
        "domain": "xwebarena.pathonai.org",
        "path": "/",
        "expires": 1778577169,
=======
        "value": "{%22messages%22:1747273633%2C%22customer%22:1747273633%2C%22compare-products%22:1747273633%2C%22last-ordered-items%22:1747273633%2C%22cart%22:1747273633%2C%22directory-data%22:1747273633%2C%22captcha%22:1747273633%2C%22instant-purchase%22:1747273633%2C%22loggedAsCustomer%22:1747273633%2C%22persistent%22:1747273633%2C%22review%22:1747273633%2C%22wishlist%22:1747273633%2C%22recently_viewed_product%22:1747273633%2C%22recently_compared_product%22:1747273633%2C%22product_data_storage%22:1747273633%2C%22paypal-billing-agreement%22:1747273633}",
        "domain": "xwebarena.pathonai.org",
        "path": "/",
        "expires": 1778809633,
>>>>>>> d782b58e
        "httpOnly": false,
        "secure": false,
        "sameSite": "Lax"
    }
]<|MERGE_RESOLUTION|>--- conflicted
+++ resolved
@@ -154,11 +154,7 @@
         "value": "",
         "domain": "xwebarena.pathonai.org",
         "path": "/",
-<<<<<<< HEAD
-        "expires": 1778577169,
-=======
         "expires": 1778809633,
->>>>>>> d782b58e
         "httpOnly": false,
         "secure": false,
         "sameSite": "Strict"
@@ -214,74 +210,52 @@
         "sameSite": "Lax"
     },
     {
-<<<<<<< HEAD
-        "name": "private_content_version",
-        "value": "a3121e9f958d22918179fc1a9062d3dc",
-        "domain": "xwebarena.pathonai.org",
-        "path": "/",
-        "expires": 1781601167.643087,
-=======
         "name": "form_key",
         "value": "AsshCLylKq1RlOLi",
         "domain": "xwebarena.pathonai.org",
         "path": "/",
         "expires": 1747298363,
->>>>>>> d782b58e
-        "httpOnly": false,
-        "secure": false,
-        "sameSite": "Lax"
-    },
-    {
-<<<<<<< HEAD
-        "name": "PHPSESSID",
-        "value": "bf1209349009a24a46d7f857615523fc",
-        "domain": ".xwebarena.pathonai.org",
-        "path": "/",
-        "expires": 1778577171.287437,
-        "httpOnly": true,
-=======
+        "httpOnly": false,
+        "secure": false,
+        "sameSite": "Lax"
+    },
+    {
         "name": "private_content_version",
         "value": "3ae1b3729ab401dc334903eab0ac4e7f",
         "domain": "xwebarena.pathonai.org",
         "path": "/",
         "expires": 1781833631.369947,
         "httpOnly": false,
->>>>>>> d782b58e
-        "secure": false,
-        "sameSite": "Lax"
-    },
-    {
-<<<<<<< HEAD
-        "name": "X-Magento-Vary",
-        "value": "9bf9a599123e6402b85cde67144717a08b817412",
-        "domain": "xwebarena.pathonai.org",
-        "path": "/",
-        "expires": 1778577171.28765,
-=======
+        "secure": false,
+        "sameSite": "Lax"
+    },
+    {
         "name": "PHPSESSID",
         "value": "c57629866491659f26d869f6869585e0",
         "domain": ".xwebarena.pathonai.org",
         "path": "/",
         "expires": 1778809635.041173,
->>>>>>> d782b58e
         "httpOnly": true,
         "secure": false,
         "sameSite": "Lax"
     },
     {
         "name": "form_key",
-<<<<<<< HEAD
-        "value": "UjW8Q9XURYVidSyc",
-        "domain": "xwebarena.pathonai.org",
-        "path": "/",
-        "expires": 1747127568,
-=======
         "value": "AsshCLylKq1RlOLi",
         "domain": ".xwebarena.pathonai.org",
         "path": "/",
         "expires": 1778809635.041349,
->>>>>>> d782b58e
-        "httpOnly": false,
+        "httpOnly": false,
+        "secure": false,
+        "sameSite": "Lax"
+    },
+    {
+        "name": "X-Magento-Vary",
+        "value": "9bf9a599123e6402b85cde67144717a08b817412",
+        "domain": "xwebarena.pathonai.org",
+        "path": "/",
+        "expires": 1778809635.041409,
+        "httpOnly": true,
         "secure": false,
         "sameSite": "Lax"
     },
@@ -290,43 +264,17 @@
         "value": "true",
         "domain": "xwebarena.pathonai.org",
         "path": "/",
-<<<<<<< HEAD
-        "expires": 1778577169,
-        "httpOnly": false,
-=======
-        "expires": 1778809635.041409,
-        "httpOnly": true,
->>>>>>> d782b58e
-        "secure": false,
-        "sameSite": "Lax"
-    },
-    {
-        "name": "form_key",
-        "value": "UjW8Q9XURYVidSyc",
-        "domain": ".xwebarena.pathonai.org",
-        "path": "/",
-<<<<<<< HEAD
-        "expires": 1778577171.287592,
-=======
         "expires": 1778809633,
->>>>>>> d782b58e
         "httpOnly": false,
         "secure": false,
         "sameSite": "Lax"
     },
     {
         "name": "section_data_ids",
-<<<<<<< HEAD
-        "value": "{%22messages%22:1747041169%2C%22customer%22:1747041169%2C%22compare-products%22:1747041169%2C%22last-ordered-items%22:1747041169%2C%22cart%22:1747041169%2C%22directory-data%22:1747041169%2C%22captcha%22:1747041169%2C%22instant-purchase%22:1747041169%2C%22loggedAsCustomer%22:1747041169%2C%22persistent%22:1747041169%2C%22review%22:1747041169%2C%22wishlist%22:1747041169%2C%22recently_viewed_product%22:1747041169%2C%22recently_compared_product%22:1747041169%2C%22product_data_storage%22:1747041169%2C%22paypal-billing-agreement%22:1747041169}",
-        "domain": "xwebarena.pathonai.org",
-        "path": "/",
-        "expires": 1778577169,
-=======
         "value": "{%22messages%22:1747273633%2C%22customer%22:1747273633%2C%22compare-products%22:1747273633%2C%22last-ordered-items%22:1747273633%2C%22cart%22:1747273633%2C%22directory-data%22:1747273633%2C%22captcha%22:1747273633%2C%22instant-purchase%22:1747273633%2C%22loggedAsCustomer%22:1747273633%2C%22persistent%22:1747273633%2C%22review%22:1747273633%2C%22wishlist%22:1747273633%2C%22recently_viewed_product%22:1747273633%2C%22recently_compared_product%22:1747273633%2C%22product_data_storage%22:1747273633%2C%22paypal-billing-agreement%22:1747273633}",
         "domain": "xwebarena.pathonai.org",
         "path": "/",
         "expires": 1778809633,
->>>>>>> d782b58e
         "httpOnly": false,
         "secure": false,
         "sameSite": "Lax"
