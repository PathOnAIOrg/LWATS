--- conflicted
+++ resolved
@@ -94,17 +94,10 @@
 
 # TreeSearch Agent on WebShop
 # run single task
-<<<<<<< HEAD
 python run_webshop_tree_search.py --search-algorithm bfs --browser-mode chromium/browserbase
 
 # run batch of tasks
 python run_webshop_tree_search.py --search-algorithm dfs --batch-start 0 --batch-end 5
-```
-=======
-python run_webshop_eval_tree_search.py --headless
-
-# run batch of tasks
-python run_webshop_eval_tree_search.py --batch-start 0 --batch-end 5
 ```
 
 ### 3.2 Version 2 webshop
@@ -112,5 +105,4 @@
 
 python run_webshop_eval_tree_search_new.py --starting-url "http://54.224.220.64:3000/fixed_0"  
 
-run batch of tasks the same as run_webshop_eval.py
->>>>>>> 368bd8d2
+run batch of tasks the same as run_webshop_eval.py